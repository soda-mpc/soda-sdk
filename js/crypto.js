--- conflicted
+++ resolved
@@ -1,12 +1,7 @@
 import crypto from 'crypto';
 import fs from 'fs';
-<<<<<<< HEAD
-import ethereumjsUtil, {hashPersonalMessage} from 'ethereumjs-util';
-import { toBuffer, isValidAddress } from 'ethereumjs-util';
-=======
-import ethereumjsUtil  from 'ethereumjs-util';
-import { hashPersonalMessage, toBuffer } from 'ethereumjs-util';
->>>>>>> 0d61f3da
+import ethereumjsUtil from 'ethereumjs-util';
+import { isValidAddress, hashPersonalMessage, toBuffer } from 'ethereumjs-util';
 import pkg from 'elliptic';
 const EC = pkg.ec;
 
