--- conflicted
+++ resolved
@@ -1,12 +1,9 @@
 import crypto from 'crypto';
 import fs from 'fs';
 import ethereumjsUtil  from 'ethereumjs-util';
-<<<<<<< HEAD
 import { Address, toBuffer } from 'ethereumjs-util';
-=======
 import pkg from 'elliptic';
 const EC = pkg.ec;
->>>>>>> 5d270a46
 
 export const block_size = 16; // AES block size in bytes
 export const addressSize = 20; // 160-bit is the output of the Keccak-256 algorithm on the sender/contract address
