--- conflicted
+++ resolved
@@ -92,7 +92,7 @@
 Clone the repository:
 
 ```bash
-git clone https://github.com/soda-mpc/tools.git
+git clone https://github.com/soda-mpc/soda-sdk.git
 ```
 
 ## Golang 
@@ -106,7 +106,7 @@
 Navigate to the project directory:
 
 ```bash
-cd tools/golang_cli
+cd soda-sdk/golang_cli
 ```
 
 Build the project:
@@ -241,7 +241,6 @@
 Below is an example of RSA encryption scheme. The code can be found in the test.mjs file, lets break it down:
 
 ```bash
-<<<<<<< HEAD
 const plaintext = Buffer.from('hello world');
 # Generate RSA key pair
 const { publicKey, privateKey } = generateRSAKeyPair();
@@ -254,9 +253,6 @@
 
 # Check the decrypted value agains the original plaintext
 assert.deepStrictEqual(plaintext, decrypted);
-=======
-git clone https://github.com/soda-mpc/soda-sdk.git
->>>>>>> 9f2eb2bc
 ```
 
 ## Running tests
@@ -281,11 +277,7 @@
 ### Usage
 
 ```bash
-<<<<<<< HEAD
 cli-tool [OPTIONS]
-=======
-cd soda-sdk/golang_cli
->>>>>>> 9f2eb2bc
 ```
 
 #### Options:
