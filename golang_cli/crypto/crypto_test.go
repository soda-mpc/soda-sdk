--- conflicted
+++ resolved
@@ -127,18 +127,12 @@
 
 	ct := append(ciphertext, r...)
 
-	fmt.Println("ct:", hex.EncodeToString(ct))
-
 	// Act and assert
 	signature, err := SignIT(sender, addr, funcSig, ct, key)
 	require.NoError(t, err, "Sign should not return an error")
 
 	// Verify the signature
-<<<<<<< HEAD
 	verified := VerifyIT(sender, addr, funcSig, ct, signature)
-=======
-	verified := VerifyIT(sender, addr, funcSig, nonce, ct, signature)
->>>>>>> 21476bd8
 
 	assert.Equal(t, verified, true, "Verify signature should return true")
 }
@@ -204,11 +198,7 @@
 	readSigFromFileAndCompare(t, "../../js/test_jsSignature.txt", signature)
 
 	// Verify the signature
-<<<<<<< HEAD
 	verified := VerifyIT(sender, addr, funcSig, ct, signature)
-=======
-	verified := VerifyIT(sender, addr, funcSig, nonce, ct, signature)
->>>>>>> 21476bd8
 
 	assert.Equal(t, verified, true, "Verify signature should return true")
 }
@@ -217,8 +207,6 @@
 	// Arrange
 	// Generate key pair
 	privateKey, publicKey, err := GenerateRSAKeyPair()
-	fmt.Println("privateKey hex:", hex.EncodeToString(privateKey))
-	fmt.Println("publicKey:", privateKey)
 	require.NoError(t, err, "Generate RSA key pair should not return an error")
 
 	// Message to encrypt
